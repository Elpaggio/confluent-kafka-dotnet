--- conflicted
+++ resolved
@@ -1,18 +1,14 @@
-<Project Sdk="Microsoft.NET.Sdk">
-
-  <PropertyGroup>
-    <ProjectTypeGuids>{FAE04EC0-301F-11D3-BF4B-00C04F79EFBC}</ProjectTypeGuids>
-    <OutputType>Exe</OutputType>
-    <TargetFramework>netcoreapp2.1</TargetFramework>
-  </PropertyGroup>
-
-  <ItemGroup>
-<<<<<<< HEAD
-    <!-- nuget package reference: <PackageReference Include="Confluent.Kafka" Version="1.2.2" /> -->
-=======
-    <!-- nuget package reference: <PackageReference Include="Confluent.Kafka" Version="1.3.0" /> -->
->>>>>>> 91cb778a
-    <ProjectReference Include="../../src/Confluent.Kafka/Confluent.Kafka.csproj" />
-  </ItemGroup>
-
-</Project>
+<Project Sdk="Microsoft.NET.Sdk">
+
+  <PropertyGroup>
+    <ProjectTypeGuids>{FAE04EC0-301F-11D3-BF4B-00C04F79EFBC}</ProjectTypeGuids>
+    <OutputType>Exe</OutputType>
+    <TargetFramework>netcoreapp2.1</TargetFramework>
+  </PropertyGroup>
+
+  <ItemGroup>
+    <!-- nuget package reference: <PackageReference Include="Confluent.Kafka" Version="1.3.0" /> -->
+    <ProjectReference Include="../../src/Confluent.Kafka/Confluent.Kafka.csproj" />
+  </ItemGroup>
+
+</Project>
--- conflicted
+++ resolved
@@ -12,11 +12,7 @@
     <PackageId>Confluent.Kafka</PackageId>
     <Title>Confluent.Kafka</Title>
     <AssemblyName>Confluent.Kafka</AssemblyName>
-<<<<<<< HEAD
-    <VersionPrefix>1.2.2</VersionPrefix>
-=======
     <VersionPrefix>1.3.0</VersionPrefix>
->>>>>>> 91cb778a
     <TargetFrameworks>net45;net46;netcoreapp2.1;netstandard1.3;netstandard2.0</TargetFrameworks>
     <AllowUnsafeBlocks>true</AllowUnsafeBlocks>
     <GenerateDocumentationFile>true</GenerateDocumentationFile>
@@ -25,11 +21,7 @@
   </PropertyGroup>
 
   <ItemGroup>
-<<<<<<< HEAD
-    <PackageReference Include="librdkafka.redist" Version="1.2.2">
-=======
     <PackageReference Include="librdkafka.redist" Version="1.3.0">
->>>>>>> 91cb778a
         <PrivateAssets Condition="'$(TargetFrameworkIdentifier)' == '.NETFramework'">None</PrivateAssets>
     </PackageReference>
     <PackageReference Include="System.Memory" Version="4.5.0" />

// Copyright 2018 Confluent Inc.
//
// Licensed under the Apache License, Version 2.0 (the "License");
// you may not use this file except in compliance with the License.
// You may obtain a copy of the License at
//
// http://www.apache.org/licenses/LICENSE-2.0
//
// Unless required by applicable law or agreed to in writing, software
// distributed under the License is distributed on an "AS IS" BASIS,
// WITHOUT WARRANTIES OR CONDITIONS OF ANY KIND, either express or implied.
// See the License for the specific language governing permissions and
// limitations under the License.
//
// Refer to LICENSE for more information.

// Disable obsolete warnings. ConstructValueSubjectName is still used a an internal implementation detail.
#pragma warning disable CS0618

using System;
using System.Collections.Generic;
using System.IO;
using System.Linq;
using System.Net;
using System.Reflection;
using System.Threading;
using System.Threading.Tasks;
using Avro.IO;
using Avro.Specific;
using Confluent.Kafka;


namespace Confluent.SchemaRegistry.Serdes
{
    internal class SpecificSerializerImpl<T> : IAvroSerializerImpl<T>
    {
        internal class SerializerSchemaData
        {
            private string writerSchemaString;
            private global::Avro.Schema writerSchema;

            /// <remarks>
            ///     A given schema is uniquely identified by a schema id, even when
            ///     registered against multiple subjects.
            /// </remarks>
            private int? writerSchemaId;

            private SpecificWriter<T> avroWriter;

            private HashSet<string> subjectsRegistered = new HashSet<string>();

            public HashSet<string> SubjectsRegistered
            {
                get => subjectsRegistered;
                set => subjectsRegistered = value;
            }

            public string WriterSchemaString
            {
                get => writerSchemaString;
                set => writerSchemaString = value;
            }

            public Avro.Schema WriterSchema
            {
                get => writerSchema;
                set => writerSchema = value;
            }

            public int? WriterSchemaId
            {
                get => writerSchemaId;
                set => writerSchemaId = value;
            }

            public SpecificWriter<T> AvroWriter
            {
                get => avroWriter;
                set => avroWriter = value;
            }
        }

        private ISchemaRegistryClient schemaRegistryClient;
        private bool autoRegisterSchema;
        private int initialBufferSize;
        private SubjectNameStrategyDelegate subjectNameStrategy;
<<<<<<< HEAD
        private bool useLatestSchema;
        private string writerSchemaString;
        private global::Avro.Schema writerSchema;
=======

        private Dictionary<Type, SerializerSchemaData> multiSchemaData =
            new Dictionary<Type, SerializerSchemaData>();
>>>>>>> 5977c653

        private SerializerSchemaData singleSchemaData = null;



        private SemaphoreSlim serializeMutex = new SemaphoreSlim(1);

        public SpecificSerializerImpl(
            ISchemaRegistryClient schemaRegistryClient,
            bool autoRegisterSchema,
            int initialBufferSize,
            SubjectNameStrategyDelegate subjectNameStrategy,
            bool useLatestSchema = false)
        {
            this.schemaRegistryClient = schemaRegistryClient;
            this.autoRegisterSchema = autoRegisterSchema;
            this.initialBufferSize = initialBufferSize;
            this.subjectNameStrategy = subjectNameStrategy;
            this.useLatestSchema = useLatestSchema;

            Type writerType = typeof(T);
            if (writerType != typeof(ISpecificRecord))
            {
                singleSchemaData = ExtractSchemaData(writerType);
            }
        }

        private static SerializerSchemaData ExtractSchemaData(Type writerType)
        {
            SerializerSchemaData serializerSchemaData = new SerializerSchemaData();
            if (typeof(ISpecificRecord).IsAssignableFrom(writerType))
            {
                serializerSchemaData.WriterSchema = (global::Avro.Schema) writerType.GetField("_SCHEMA", BindingFlags.Public | BindingFlags.Static).GetValue(null);
            }
            else if (writerType.Equals(typeof(int)))
            {
                serializerSchemaData.WriterSchema = global::Avro.Schema.Parse("int");
            }
            else if (writerType.Equals(typeof(bool)))
            {
                serializerSchemaData.WriterSchema = global::Avro.Schema.Parse("boolean");
            }
            else if (writerType.Equals(typeof(double)))
            {
                serializerSchemaData.WriterSchema = global::Avro.Schema.Parse("double");
            }
            else if (writerType.Equals(typeof(string)))
            {
                // Note: It would arguably be better to make this a union with null, to
                // exactly match the .NET string type, however we don't for consistency
                // with the Java Avro serializer.
                serializerSchemaData.WriterSchema = global::Avro.Schema.Parse("string");
            }
            else if (writerType.Equals(typeof(float)))
            {
                serializerSchemaData.WriterSchema = global::Avro.Schema.Parse("float");
            }
            else if (writerType.Equals(typeof(long)))
            {
                serializerSchemaData.WriterSchema = global::Avro.Schema.Parse("long");
            }
            else if (writerType.Equals(typeof(byte[])))
            {
                // Note: It would arguably be better to make this a union with null, to
                // exactly match the .NET byte[] type, however we don't for consistency
                // with the Java Avro serializer.
                serializerSchemaData.WriterSchema = global::Avro.Schema.Parse("bytes");
            }
            else if (writerType.Equals(typeof(Null)))
            {
                serializerSchemaData.WriterSchema = global::Avro.Schema.Parse("null");
            }
            else
            {
                throw new InvalidOperationException(
                    $"AvroSerializer only accepts type parameters of int, bool, double, string, float, " +
                    "long, byte[], instances of ISpecificRecord and subclasses of SpecificFixed."
                );
            }

            serializerSchemaData.AvroWriter = new SpecificWriter<T>(serializerSchemaData.WriterSchema);
            serializerSchemaData.WriterSchemaString = serializerSchemaData.WriterSchema.ToString();
            return serializerSchemaData;
        }

        public async Task<byte[]> Serialize(string topic, T data, bool isKey)
        {
            try
            {
                SerializerSchemaData currentSchemaData;
                await serializeMutex.WaitAsync().ConfigureAwait(continueOnCapturedContext: false);
                try
                {
                    if (singleSchemaData == null)
                    {
                        var key = data.GetType();
                        if (!multiSchemaData.TryGetValue(key, out currentSchemaData))
                        {
                            currentSchemaData = ExtractSchemaData(key);
                            multiSchemaData[key] = currentSchemaData;
                        }
                    }
                    else
                    {
                        currentSchemaData = singleSchemaData;
                    }

                    string fullname = null;
                    if (data is ISpecificRecord && ((ISpecificRecord)data).Schema is Avro.RecordSchema)
                    {
                        fullname = ((Avro.RecordSchema)((ISpecificRecord)data).Schema).Fullname;
                    }

                    string subject = this.subjectNameStrategy != null
                        // use the subject name strategy specified in the serializer config if available.
                        ? this.subjectNameStrategy(new SerializationContext(isKey ? MessageComponentType.Key : MessageComponentType.Value, topic), fullname)
                        // else fall back to the deprecated config from (or default as currently supplied by) SchemaRegistry.
                        : isKey
                            ? schemaRegistryClient.ConstructKeySubjectName(topic, fullname)
                            : schemaRegistryClient.ConstructValueSubjectName(topic, fullname);

                    if (!currentSchemaData.SubjectsRegistered.Contains(subject))
                    {
<<<<<<< HEAD
                        if (useLatestSchema)
                        {
                            RegisteredSchema regSchema = await schemaRegistryClient.GetLatestSchemaAsync(subject).ConfigureAwait(continueOnCapturedContext: false);
                            writerSchemaId = regSchema.Id;
                        }
                        else
                        {
                            // first usage: register/get schema to check compatibility
                            writerSchemaId = autoRegisterSchema
                                ? await schemaRegistryClient.RegisterSchemaAsync(subject, writerSchemaString).ConfigureAwait(continueOnCapturedContext: false)
                                : await schemaRegistryClient.GetSchemaIdAsync(subject, writerSchemaString).ConfigureAwait(continueOnCapturedContext: false);

                            subjectsRegistered.Add(subject);
                        }
=======
                        // first usage: register/get schema to check compatibility
                        currentSchemaData.WriterSchemaId = autoRegisterSchema
                            ? await schemaRegistryClient
                                .RegisterSchemaAsync(subject, currentSchemaData.WriterSchemaString)
                                .ConfigureAwait(continueOnCapturedContext: false)
                            : await schemaRegistryClient.GetSchemaIdAsync(subject, currentSchemaData.WriterSchemaString)
                                .ConfigureAwait(continueOnCapturedContext: false);

                        currentSchemaData.SubjectsRegistered.Add(subject);
>>>>>>> 5977c653
                    }
                }
                finally
                {
                    serializeMutex.Release();
                }

                using (var stream = new MemoryStream(initialBufferSize))
                using (var writer = new BinaryWriter(stream))
                {
                    stream.WriteByte(Constants.MagicByte);

                    writer.Write(IPAddress.HostToNetworkOrder(currentSchemaData.WriterSchemaId.Value));
                    currentSchemaData.AvroWriter.Write(data, new BinaryEncoder(stream));

                    // TODO: maybe change the ISerializer interface so that this copy isn't necessary.
                    return stream.ToArray();
                }
            }
            catch (AggregateException e)
            {
                throw e.InnerException;
            }
        }
    }
}<|MERGE_RESOLUTION|>--- conflicted
+++ resolved
@@ -35,7 +35,7 @@
     internal class SpecificSerializerImpl<T> : IAvroSerializerImpl<T>
     {
         internal class SerializerSchemaData
-        {
+
             private string writerSchemaString;
             private global::Avro.Schema writerSchema;
 
@@ -80,19 +80,14 @@
             }
         }
 
+        private bool useLatestSchema;
         private ISchemaRegistryClient schemaRegistryClient;
         private bool autoRegisterSchema;
         private int initialBufferSize;
         private SubjectNameStrategyDelegate subjectNameStrategy;
-<<<<<<< HEAD
-        private bool useLatestSchema;
-        private string writerSchemaString;
-        private global::Avro.Schema writerSchema;
-=======
 
         private Dictionary<Type, SerializerSchemaData> multiSchemaData =
             new Dictionary<Type, SerializerSchemaData>();
->>>>>>> 5977c653
 
         private SerializerSchemaData singleSchemaData = null;
 
@@ -216,23 +211,14 @@
 
                     if (!currentSchemaData.SubjectsRegistered.Contains(subject))
                     {
-<<<<<<< HEAD
                         if (useLatestSchema)
                         {
                             RegisteredSchema regSchema = await schemaRegistryClient.GetLatestSchemaAsync(subject).ConfigureAwait(continueOnCapturedContext: false);
-                            writerSchemaId = regSchema.Id;
+                            currentSchemaData.WriterSchemaId = regSchema.Id;
                         }
                         else
                         {
                             // first usage: register/get schema to check compatibility
-                            writerSchemaId = autoRegisterSchema
-                                ? await schemaRegistryClient.RegisterSchemaAsync(subject, writerSchemaString).ConfigureAwait(continueOnCapturedContext: false)
-                                : await schemaRegistryClient.GetSchemaIdAsync(subject, writerSchemaString).ConfigureAwait(continueOnCapturedContext: false);
-
-                            subjectsRegistered.Add(subject);
-                        }
-=======
-                        // first usage: register/get schema to check compatibility
                         currentSchemaData.WriterSchemaId = autoRegisterSchema
                             ? await schemaRegistryClient
                                 .RegisterSchemaAsync(subject, currentSchemaData.WriterSchemaString)
@@ -241,7 +227,7 @@
                                 .ConfigureAwait(continueOnCapturedContext: false);
 
                         currentSchemaData.SubjectsRegistered.Add(subject);
->>>>>>> 5977c653
+                        }
                     }
                 }
                 finally
